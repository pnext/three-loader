import {
  AdditiveBlending,
  BufferGeometry,
  Camera,
  Color,
  Geometry,
  LessEqualDepth,
  Material,
  NearestFilter,
  NoBlending,
  PerspectiveCamera,
  RawShaderMaterial,
  Scene,
  Texture,
  Vector3,
<<<<<<< HEAD
=======
  Vector4,
>>>>>>> d058f18e
  WebGLRenderer,
  WebGLRenderTarget,
} from 'three';
import {
  DEFAULT_HIGHLIGHT_COLOR,
  DEFAULT_MAX_POINT_SIZE,
  DEFAULT_MIN_POINT_SIZE,
  DEFAULT_RGB_BRIGHTNESS,
  DEFAULT_RGB_CONTRAST,
  DEFAULT_RGB_GAMMA,
  PERSPECTIVE_CAMERA,
} from '../constants';
import { PointCloudOctree } from '../point-cloud-octree';
import { PointCloudOctreeNode } from '../point-cloud-octree-node';
import { byLevelAndIndex } from '../utils/utils';
import { DEFAULT_CLASSIFICATION } from './classification';
import { ClipMode, IClipBox } from './clipping';
import { PointColorType, PointOpacityType, PointShape, PointSizeType, TreeType } from './enums';
import { SPECTRAL } from './gradients';
import {
  generateClassificationTexture,
  generateDataTexture,
  generateGradientTexture,
} from './texture-generation';
import { IClassification, IGradient, IUniform } from './types';

export interface IPointCloudMaterialParameters {
  size: number;
  minSize: number;
  maxSize: number;
  treeType: TreeType;
}

export interface IPointCloudMaterialUniforms {
  bbSize: IUniform<[number, number, number]>;
  blendDepthSupplement: IUniform<number>;
  blendHardness: IUniform<number>;
  classificationLUT: IUniform<Texture>;
  clipBoxCount: IUniform<number>;
  clipBoxes: IUniform<Float32Array>;
  depthMap: IUniform<Texture | null>;
  diffuse: IUniform<[number, number, number]>;
  fov: IUniform<number>;
  gradient: IUniform<Texture>;
  heightMax: IUniform<number>;
  heightMin: IUniform<number>;
  intensityBrightness: IUniform<number>;
  intensityContrast: IUniform<number>;
  intensityGamma: IUniform<number>;
  intensityRange: IUniform<[number, number]>;
  level: IUniform<number>;
  maxSize: IUniform<number>;
  minSize: IUniform<number>;
  octreeSize: IUniform<number>;
  opacity: IUniform<number>;
  pcIndex: IUniform<number>;
  rgbBrightness: IUniform<number>;
  rgbContrast: IUniform<number>;
  rgbGamma: IUniform<number>;
  screenHeight: IUniform<number>;
  screenWidth: IUniform<number>;
  size: IUniform<number>;
  spacing: IUniform<number>;
  toModel: IUniform<number[]>;
  transition: IUniform<number>;
  uColor: IUniform<Color>;
  visibleNodes: IUniform<Texture>;
  vnStart: IUniform<number>;
  wClassification: IUniform<number>;
  wElevation: IUniform<number>;
  wIntensity: IUniform<number>;
  wReturnNumber: IUniform<number>;
  wRGB: IUniform<number>;
  wSourceID: IUniform<number>;
  opacityAttenuation: IUniform<number>;
  filterByNormalThreshold: IUniform<number>;
  highlightedPointCoordinate: IUniform<Vector3>;
  highlightedPointColor: IUniform<Vector4>;
  enablePointHighlighting: IUniform<boolean>;
  highlightedPointScale: IUniform<number>;
}

const TREE_TYPE_DEFS = {
  [TreeType.OCTREE]: 'tree_type_octree',
  [TreeType.KDTREE]: 'tree_type_kdtree',
};

const SIZE_TYPE_DEFS = {
  [PointSizeType.FIXED]: 'fixed_point_size',
  [PointSizeType.ATTENUATED]: 'attenuated_point_size',
  [PointSizeType.ADAPTIVE]: 'adaptive_point_size',
};

const OPACITY_DEFS = {
  [PointOpacityType.ATTENUATED]: 'attenuated_opacity',
  [PointOpacityType.FIXED]: 'fixed_opacity',
};

const SHAPE_DEFS = {
  [PointShape.SQUARE]: 'square_point_shape',
  [PointShape.CIRCLE]: 'circle_point_shape',
  [PointShape.PARABOLOID]: 'paraboloid_point_shape',
};

const COLOR_DEFS = {
  [PointColorType.RGB]: 'color_type_rgb',
  [PointColorType.COLOR]: 'color_type_color',
  [PointColorType.DEPTH]: 'color_type_depth',
  [PointColorType.HEIGHT]: 'color_type_height',
  [PointColorType.INTENSITY]: 'color_type_intensity',
  [PointColorType.INTENSITY_GRADIENT]: 'color_type_intensity_gradient',
  [PointColorType.LOD]: 'color_type_lod',
  [PointColorType.POINT_INDEX]: 'color_type_point_index',
  [PointColorType.CLASSIFICATION]: 'color_type_classification',
  [PointColorType.RETURN_NUMBER]: 'color_type_return_number',
  [PointColorType.SOURCE]: 'color_type_source',
  [PointColorType.NORMAL]: 'color_type_normal',
  [PointColorType.PHONG]: 'color_type_phong',
  [PointColorType.RGB_HEIGHT]: 'color_type_rgb_height',
  [PointColorType.COMPOSITE]: 'color_type_composite',
};

const CLIP_MODE_DEFS = {
  [ClipMode.DISABLED]: 'clip_disabled',
  [ClipMode.CLIP_OUTSIDE]: 'clip_outside',
  [ClipMode.HIGHLIGHT_INSIDE]: 'clip_highlight_inside',
};

export class PointCloudMaterial extends RawShaderMaterial {
  private static helperVec3 = new Vector3();

  lights = false;
  fog = false;
  numClipBoxes: number = 0;
  clipBoxes: IClipBox[] = [];
  visibleNodesTexture: Texture | undefined;
  private visibleNodeTextureOffsets = new Map<string, number>();

  private _gradient = SPECTRAL;
  private gradientTexture: Texture | undefined = generateGradientTexture(this._gradient);

  private _classification: IClassification = DEFAULT_CLASSIFICATION;
  private classificationTexture: Texture | undefined = generateClassificationTexture(
    this._classification,
  );

  uniforms: IPointCloudMaterialUniforms & Record<string, IUniform<any>> = {
    bbSize: makeUniform('fv', [0, 0, 0] as [number, number, number]),
    blendDepthSupplement: makeUniform('f', 0.0),
    blendHardness: makeUniform('f', 2.0),
    classificationLUT: makeUniform('t', this.classificationTexture || new Texture()),
    clipBoxCount: makeUniform('f', 0),
    clipBoxes: makeUniform('Matrix4fv', [] as any),
    depthMap: makeUniform('t', null),
    diffuse: makeUniform('fv', [1, 1, 1] as [number, number, number]),
    fov: makeUniform('f', 1.0),
    gradient: makeUniform('t', this.gradientTexture || new Texture()),
    heightMax: makeUniform('f', 1.0),
    heightMin: makeUniform('f', 0.0),
    intensityBrightness: makeUniform('f', 0),
    intensityContrast: makeUniform('f', 0),
    intensityGamma: makeUniform('f', 1),
    intensityRange: makeUniform('fv', [0, 65000] as [number, number]),
    isLeafNode: makeUniform('b', 0),
    level: makeUniform('f', 0.0),
    maxSize: makeUniform('f', DEFAULT_MAX_POINT_SIZE),
    minSize: makeUniform('f', DEFAULT_MIN_POINT_SIZE),
    octreeSize: makeUniform('f', 0),
    opacity: makeUniform('f', 1.0),
    pcIndex: makeUniform('f', 0),
    rgbBrightness: makeUniform('f', DEFAULT_RGB_BRIGHTNESS),
    rgbContrast: makeUniform('f', DEFAULT_RGB_CONTRAST),
    rgbGamma: makeUniform('f', DEFAULT_RGB_GAMMA),
    screenHeight: makeUniform('f', 1.0),
    screenWidth: makeUniform('f', 1.0),
    size: makeUniform('f', 1),
    spacing: makeUniform('f', 1.0),
    toModel: makeUniform('Matrix4f', []),
    transition: makeUniform('f', 0.5),
    uColor: makeUniform('c', new Color(0xffffff)),
    // @ts-ignore
    visibleNodes: makeUniform('t', this.visibleNodesTexture || new Texture()),
    vnStart: makeUniform('f', 0.0),
    wClassification: makeUniform('f', 0),
    wElevation: makeUniform('f', 0),
    wIntensity: makeUniform('f', 0),
    wReturnNumber: makeUniform('f', 0),
    wRGB: makeUniform('f', 1),
    wSourceID: makeUniform('f', 0),
    opacityAttenuation: makeUniform('f', 1),
    filterByNormalThreshold: makeUniform('f', 0),
    highlightedPointCoordinate: makeUniform('fv', new Vector3()),
    highlightedPointColor: makeUniform('fv', DEFAULT_HIGHLIGHT_COLOR.clone()),
    enablePointHighlighting: makeUniform('b', true),
    highlightedPointScale: makeUniform('f', 2.0),
  };

  @uniform('bbSize') bbSize!: [number, number, number];
  @uniform('depthMap') depthMap!: Texture | undefined;
  @uniform('fov') fov!: number;
  @uniform('heightMax') heightMax!: number;
  @uniform('heightMin') heightMin!: number;
  @uniform('intensityBrightness') intensityBrightness!: number;
  @uniform('intensityContrast') intensityContrast!: number;
  @uniform('intensityGamma') intensityGamma!: number;
  @uniform('intensityRange') intensityRange!: [number, number];
  @uniform('maxSize') maxSize!: number;
  @uniform('minSize') minSize!: number;
  @uniform('octreeSize') octreeSize!: number;
  @uniform('opacity', true) opacity!: number;
  @uniform('rgbBrightness', true) rgbBrightness!: number;
  @uniform('rgbContrast', true) rgbContrast!: number;
  @uniform('rgbGamma', true) rgbGamma!: number;
  @uniform('screenHeight') screenHeight!: number;
  @uniform('screenWidth') screenWidth!: number;
  @uniform('size') size!: number;
  @uniform('spacing') spacing!: number;
  @uniform('transition') transition!: number;
  @uniform('uColor') color!: Color;
  @uniform('wClassification') weightClassification!: number;
  @uniform('wElevation') weightElevation!: number;
  @uniform('wIntensity') weightIntensity!: number;
  @uniform('wReturnNumber') weightReturnNumber!: number;
  @uniform('wRGB') weightRGB!: number;
  @uniform('wSourceID') weightSourceID!: number;
  @uniform('opacityAttenuation') opacityAttenuation!: number;
  @uniform('filterByNormalThreshold') filterByNormalThreshold!: number;
  @uniform('highlightedPointCoordinate') highlightedPointCoordinate!: Vector3;
  @uniform('highlightedPointColor') highlightedPointColor!: Vector4;
  @uniform('enablePointHighlighting') enablePointHighlighting!: boolean;
  @uniform('highlightedPointScale') highlightedPointScale!: number;

  @requiresShaderUpdate() useClipBox: boolean = false;
  @requiresShaderUpdate() weighted: boolean = false;
  @requiresShaderUpdate() pointColorType: PointColorType = PointColorType.RGB;
  @requiresShaderUpdate() pointSizeType: PointSizeType = PointSizeType.ADAPTIVE;
  @requiresShaderUpdate() clipMode: ClipMode = ClipMode.DISABLED;
  @requiresShaderUpdate() useEDL: boolean = false;
  @requiresShaderUpdate() shape: PointShape = PointShape.SQUARE;
  @requiresShaderUpdate() treeType: TreeType = TreeType.OCTREE;
  @requiresShaderUpdate() pointOpacityType: PointOpacityType = PointOpacityType.FIXED;
  @requiresShaderUpdate() useFilterByNormal: boolean = false;
  @requiresShaderUpdate() highlightPoint: boolean = false;

  attributes = {
    position: { type: 'fv', value: [] },
    color: { type: 'fv', value: [] },
    normal: { type: 'fv', value: [] },
    intensity: { type: 'f', value: [] },
    classification: { type: 'f', value: [] },
    returnNumber: { type: 'f', value: [] },
    numberOfReturns: { type: 'f', value: [] },
    pointSourceID: { type: 'f', value: [] },
    indices: { type: 'fv', value: [] },
  };

  constructor(parameters: Partial<IPointCloudMaterialParameters> = {}) {
    super();

    const tex = (this.visibleNodesTexture = generateDataTexture(2048, 1, new Color(0xffffff)));
    tex.minFilter = NearestFilter;
    tex.magFilter = NearestFilter;
    this.setUniform('visibleNodes', tex);

    this.treeType = getValid(parameters.treeType, TreeType.OCTREE);
    this.size = getValid(parameters.size, 1.0);
    this.minSize = getValid(parameters.minSize, 2.0);
    this.maxSize = getValid(parameters.maxSize, 50.0);

    this.classification = DEFAULT_CLASSIFICATION;

    this.defaultAttributeValues.normal = [0, 0, 0];
    this.defaultAttributeValues.classification = [0, 0, 0];
    this.defaultAttributeValues.indices = [0, 0, 0, 0];

    this.vertexColors = true;

    this.updateShaderSource();
  }

  dispose(): void {
    super.dispose();

    if (this.gradientTexture) {
      this.gradientTexture.dispose();
      this.gradientTexture = undefined;
    }

    if (this.visibleNodesTexture) {
      this.visibleNodesTexture.dispose();
      this.visibleNodesTexture = undefined;
    }

    this.clearVisibleNodeTextureOffsets();

    if (this.classificationTexture) {
      this.classificationTexture.dispose();
      this.classificationTexture = undefined;
    }

    if (this.depthMap) {
      this.depthMap.dispose();
      this.depthMap = undefined;
    }
  }

  clearVisibleNodeTextureOffsets(): void {
    this.visibleNodeTextureOffsets.clear();
  }

  updateShaderSource(): void {
    this.vertexShader = this.applyDefines(require('./shaders/pointcloud.vert').default);
    this.fragmentShader = this.applyDefines(require('./shaders/pointcloud.frag').default);

    if (this.opacity === 1.0) {
      this.blending = NoBlending;
      this.transparent = false;
      this.depthTest = true;
      this.depthWrite = true;
      this.depthFunc = LessEqualDepth;
    } else if (this.opacity < 1.0 && !this.useEDL) {
      this.blending = AdditiveBlending;
      this.transparent = true;
      this.depthTest = false;
      this.depthWrite = true;
    }

    if (this.weighted) {
      this.blending = AdditiveBlending;
      this.transparent = true;
      this.depthTest = true;
      this.depthWrite = false;
      this.depthFunc = LessEqualDepth;
    }

    this.needsUpdate = true;
  }

  applyDefines(shaderSrc: string): string {
    const parts: string[] = [];

    function define(value: string | undefined) {
      if (value) {
        parts.push(`#define ${value}`);
      }
    }

    define(TREE_TYPE_DEFS[this.treeType]);
    define(SIZE_TYPE_DEFS[this.pointSizeType]);
    define(SHAPE_DEFS[this.shape]);
    define(COLOR_DEFS[this.pointColorType]);
    define(CLIP_MODE_DEFS[this.clipMode]);
    define(OPACITY_DEFS[this.pointOpacityType]);

    // We only perform gamma and brightness/contrast calculations per point if values are specified.
    if (
      this.rgbGamma !== DEFAULT_RGB_GAMMA ||
      this.rgbBrightness !== DEFAULT_RGB_BRIGHTNESS ||
      this.rgbContrast !== DEFAULT_RGB_CONTRAST
    ) {
      define('use_rgb_gamma_contrast_brightness');
    }

    if (this.useFilterByNormal) {
      define('use_filter_by_normal');
    }

    if (this.useEDL) {
      define('use_edl');
    }

    if (this.weighted) {
      define('weighted_splats');
    }

    if (this.numClipBoxes > 0) {
      define('use_clip_box');
    }

    if (this.highlightPoint) {
      define('highlight_point');
    }

    define('MAX_POINT_LIGHTS 0');
    define('MAX_DIR_LIGHTS 0');

    parts.push(shaderSrc);

    return parts.join('\n');
  }

  setClipBoxes(clipBoxes: IClipBox[]): void {
    if (!clipBoxes) {
      return;
    }

    this.clipBoxes = clipBoxes;

    const doUpdate =
      this.numClipBoxes !== clipBoxes.length && (clipBoxes.length === 0 || this.numClipBoxes === 0);

    this.numClipBoxes = clipBoxes.length;
    this.setUniform('clipBoxCount', this.numClipBoxes);

    if (doUpdate) {
      this.updateShaderSource();
    }

    const clipBoxesLength = this.numClipBoxes * 16;
    const clipBoxesArray = new Float32Array(clipBoxesLength);

    for (let i = 0; i < this.numClipBoxes; i++) {
      clipBoxesArray.set(clipBoxes[i].inverse.elements, 16 * i);
    }

    for (let i = 0; i < clipBoxesLength; i++) {
      if (isNaN(clipBoxesArray[i])) {
        clipBoxesArray[i] = Infinity;
      }
    }

    this.setUniform('clipBoxes', clipBoxesArray);
  }

  get gradient(): IGradient {
    return this._gradient;
  }

  set gradient(value: IGradient) {
    if (this._gradient !== value) {
      this._gradient = value;
      this.gradientTexture = generateGradientTexture(this._gradient);
      this.setUniform('gradient', this.gradientTexture);
    }
  }

  get classification(): IClassification {
    return this._classification;
  }

  set classification(value: IClassification) {
    const copy: IClassification = {} as any;
    for (const key of Object.keys(value)) {
      copy[key] = value[key].clone();
    }

    let isEqual = false;
    if (this._classification === undefined) {
      isEqual = false;
    } else {
      isEqual = Object.keys(copy).length === Object.keys(this._classification).length;

      for (const key of Object.keys(copy)) {
        isEqual = isEqual && this._classification[key] !== undefined;
        isEqual = isEqual && copy[key].equals(this._classification[key]);
      }
    }

    if (!isEqual) {
      this._classification = copy;
      this.recomputeClassification();
    }
  }

  private recomputeClassification(): void {
    this.classificationTexture = generateClassificationTexture(this._classification);
    this.setUniform('classificationLUT', this.classificationTexture);
  }

  get elevationRange(): [number, number] {
    return [this.heightMin, this.heightMax];
  }

  set elevationRange(value: [number, number]) {
    this.heightMin = value[0];
    this.heightMax = value[1];
  }

  getUniform<K extends keyof IPointCloudMaterialUniforms>(
    name: K,
  ): IPointCloudMaterialUniforms[K]['value'] {
    return this.uniforms === undefined ? (undefined as any) : this.uniforms[name].value;
  }

  setUniform<K extends keyof IPointCloudMaterialUniforms>(
    name: K,
    value: IPointCloudMaterialUniforms[K]['value'],
  ): void {
    if (this.uniforms === undefined) {
      return;
    }

    const uObj = this.uniforms[name];

    if (uObj.type === 'c') {
      (uObj.value as Color).copy(value as Color);
    } else if (value !== uObj.value) {
      uObj.value = value;
    }
  }

  updateMaterial(
    octree: PointCloudOctree,
    visibleNodes: PointCloudOctreeNode[],
    camera: Camera,
    renderer: WebGLRenderer,
  ): void {
    const pixelRatio = renderer.getPixelRatio();

    if (camera.type === PERSPECTIVE_CAMERA) {
      this.fov = (camera as PerspectiveCamera).fov * (Math.PI / 180);
    } else {
      this.fov = Math.PI / 2; // will result in slope = 1 in the shader
    }
    const renderTarget = renderer.getRenderTarget();
    if (renderTarget !== null && renderTarget instanceof WebGLRenderTarget) {
      this.screenWidth = renderTarget.width;
      this.screenHeight = renderTarget.height;
    } else {
      this.screenWidth = renderer.domElement.clientWidth * pixelRatio;
      this.screenHeight = renderer.domElement.clientHeight * pixelRatio;
    }

    const maxScale = Math.max(octree.scale.x, octree.scale.y, octree.scale.z);
    this.spacing = octree.pcoGeometry.spacing * maxScale;
    this.octreeSize = octree.pcoGeometry.boundingBox.getSize(PointCloudMaterial.helperVec3).x;

    if (
      this.pointSizeType === PointSizeType.ADAPTIVE ||
      this.pointColorType === PointColorType.LOD
    ) {
      this.updateVisibilityTextureData(visibleNodes);
    }
  }

  private updateVisibilityTextureData(nodes: PointCloudOctreeNode[]) {
    nodes.sort(byLevelAndIndex);

    const data = new Uint8Array(nodes.length * 4);
    const offsetsToChild = new Array(nodes.length).fill(Infinity);

    this.visibleNodeTextureOffsets.clear();

    for (let i = 0; i < nodes.length; i++) {
      const node = nodes[i];

      this.visibleNodeTextureOffsets.set(node.name, i);

      if (i > 0) {
        const parentName = node.name.slice(0, -1);
        const parentOffset = this.visibleNodeTextureOffsets.get(parentName)!;
        const parentOffsetToChild = i - parentOffset;

        offsetsToChild[parentOffset] = Math.min(offsetsToChild[parentOffset], parentOffsetToChild);

        // tslint:disable:no-bitwise
        const offset = parentOffset * 4;
        data[offset] = data[offset] | (1 << node.index);
        data[offset + 1] = offsetsToChild[parentOffset] >> 8;
        data[offset + 2] = offsetsToChild[parentOffset] % 256;
        // tslint:enable:no-bitwise
      }

      data[i * 4 + 3] = node.name.length;
    }

    const texture = this.visibleNodesTexture;
    if (texture) {
      texture.image.data.set(data);
      texture.needsUpdate = true;
    }
  }

  static makeOnBeforeRender(
    octree: PointCloudOctree,
    node: PointCloudOctreeNode,
    pcIndex?: number,
  ) {
    return (
      _renderer: WebGLRenderer,
      _scene: Scene,
      _camera: Camera,
      _geometry: Geometry | BufferGeometry,
      material: Material,
    ) => {
      const pointCloudMaterial = material as PointCloudMaterial;
      const materialUniforms = pointCloudMaterial.uniforms;

      materialUniforms.level.value = node.level;
      materialUniforms.isLeafNode.value = node.isLeafNode;

      const vnStart = pointCloudMaterial.visibleNodeTextureOffsets.get(node.name);
      if (vnStart !== undefined) {
        materialUniforms.vnStart.value = vnStart;
      }

      materialUniforms.pcIndex.value =
        pcIndex !== undefined ? pcIndex : octree.visibleNodes.indexOf(node);

      // Note: when changing uniforms in onBeforeRender, the flag uniformsNeedUpdate has to be
      // set to true to instruct ThreeJS to upload them. See also
      // https://github.com/mrdoob/three.js/issues/9870#issuecomment-368750182.

      // Remove the cast to any after updating to Three.JS >= r113
      (material as any) /*ShaderMaterial*/.uniformsNeedUpdate = true;
    };
  }
}

function makeUniform<T>(type: string, value: T): IUniform<T> {
  return { type, value };
}

function getValid<T>(a: T | undefined, b: T): T {
  return a === undefined ? b : a;
}

// tslint:disable:no-invalid-this
function uniform<K extends keyof IPointCloudMaterialUniforms>(
  uniformName: K,
  requireSrcUpdate: boolean = false,
): PropertyDecorator {
  return (target: Object, propertyKey: string | symbol): void => {
    Object.defineProperty(target, propertyKey, {
      get() {
        return this.getUniform(uniformName);
      },
      set(value: any) {
        if (value !== this.getUniform(uniformName)) {
          this.setUniform(uniformName, value);
          if (requireSrcUpdate) {
            this.updateShaderSource();
          }
        }
      },
    });
  };
}

function requiresShaderUpdate() {
  return (target: Object, propertyKey: string | symbol): void => {
    const fieldName = `_${propertyKey.toString()}`;

    Object.defineProperty(target, propertyKey, {
      get() {
        return this[fieldName];
      },
      set(value: any) {
        if (value !== this[fieldName]) {
          this[fieldName] = value;
          this.updateShaderSource();
        }
      },
    });
  };
}<|MERGE_RESOLUTION|>--- conflicted
+++ resolved
@@ -13,10 +13,7 @@
   Scene,
   Texture,
   Vector3,
-<<<<<<< HEAD
-=======
   Vector4,
->>>>>>> d058f18e
   WebGLRenderer,
   WebGLRenderTarget,
 } from 'three';
